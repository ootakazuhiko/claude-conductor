--- conflicted
+++ resolved
@@ -1,6 +1,6 @@
 #!/usr/bin/env python3
 """
-Claude Code Multi-Agent Orchestrator
+Multi-agent orchestrator for Claude Conductor
 """
 
 import os
@@ -14,6 +14,7 @@
 from concurrent.futures import ThreadPoolExecutor, Future
 import logging
 from datetime import datetime
+import asyncio
 
 from .agent import ClaudeAgent, Task, TaskResult
 from .protocol import UnixSocketChannel
@@ -22,15 +23,12 @@
     TaskExecutionError, TaskValidationError, TaskTimeoutError, ResourceError
 )
 from .error_handler import ErrorHandler, retry, CircuitBreaker
-<<<<<<< HEAD
+from .enhanced_error_handling import EnhancedErrorHandler, enhanced_retry, AdvancedCircuitBreaker
 from .evaluator import LLMJudgeEvaluator, EvaluationResult
 from .task_decomposer import TaskDecomposer, ComplexityAnalysis
 from .coordination import CoordinationManager, CoordinationStrategy, LeadAgent, AgentCapability, AgentRole
 from .token_optimizer import TokenOptimizer
 from .mcp_integration import MCPClient, MCPServer, MCPCapability, MCPRegistry
-=======
-from .enhanced_error_handling import EnhancedErrorHandler, enhanced_retry, AdvancedCircuitBreaker
->>>>>>> 4b57b223
 
 logging.basicConfig(
     level=logging.INFO,
@@ -53,10 +51,7 @@
         self.executor = ThreadPoolExecutor(
             max_workers=self.config.get("max_workers", 10)
         )
-        self.task_queue: List[Task] = []
         self.results: Dict[str, TaskResult] = {}
-        
-        # Statistics
         self.stats = {
             "tasks_completed": 0,
             "tasks_failed": 0,
@@ -77,14 +72,12 @@
             health_check_interval=10.0
         )
         
-<<<<<<< HEAD
+        # Set up health check for agent circuit breaker
+        self.agent_circuit_breaker.set_health_check(self._check_agent_health)
+        
         # LLM-as-judge evaluator
         self.evaluator = LLMJudgeEvaluator()
         self.enable_evaluation = self.config.get("enable_evaluation", True)
-=======
-        # Set up health check for agent circuit breaker
-        self.agent_circuit_breaker.set_health_check(self._check_agent_health)
->>>>>>> 4b57b223
         
     def _load_config(self, config_path: Optional[str]) -> Dict[str, Any]:
         """Load configuration file with proper error handling"""
@@ -95,286 +88,235 @@
             "log_level": "INFO"
         }
         
-        if config_path:
-            if not os.path.exists(config_path):
-                raise ConfigurationError(
-                    f"Configuration file not found: {config_path}",
-                    context={"config_path": config_path}
-                )
-            
+        if not config_path:
+            logger.info("No config path provided, using default configuration")
+            return default_config
+            
+        try:
+            with open(config_path, 'r') as f:
+                config = yaml.safe_load(f)
+                
+            # Merge with defaults
+            merged_config = {**default_config, **config}
+            
+            # Validate configuration
+            self._validate_config(merged_config)
+            return merged_config
+            
+        except FileNotFoundError:
+            error = ConfigurationError(f"Configuration file not found: {config_path}")
+            self.error_handler.handle_error(
+                error,
+                context={"config_path": config_path},
+                reraise=True
+            )
+        except yaml.YAMLError as e:
+            error = ConfigurationError(f"Invalid YAML configuration: {e}")
+            self.error_handler.handle_error(
+                error,
+                context={"config_path": config_path},
+                reraise=True
+            )
+        except Exception as e:
+            error = ConfigurationError(f"Error loading configuration: {e}")
+            self.error_handler.handle_error(
+                error,
+                context={"config_path": config_path},
+                reraise=True
+            )
+            
+    def _validate_config(self, config: Dict[str, Any]):
+        """Validate configuration values"""
+        if config["num_agents"] < 1:
+            raise ConfigurationError("num_agents must be at least 1")
+        if config["max_workers"] < 1:
+            raise ConfigurationError("max_workers must be at least 1")
+        if config["task_timeout"] < 1:
+            raise ConfigurationError("task_timeout must be at least 1 second")
+            
+    def start(self, num_agents: Optional[int] = None):
+        """Start orchestrator and agents with enhanced error handling"""
+        correlation_id = str(uuid.uuid4())
+        logger.info(f"Starting orchestrator with correlation_id: {correlation_id}")
+        
+        # Update stats
+        self.stats["start_time"] = time.time()
+        
+        # Create broker socket
+        try:
+            self.broker_channel = UnixSocketChannel(self.broker_socket_path)
+            self.broker_channel.bind()
+            logger.info(f"Broker socket created at {self.broker_socket_path}")
+        except Exception as e:
+            self.error_handler.handle_error(
+                CommunicationError(f"Failed to create broker socket: {e}"),
+                context={"socket_path": self.broker_socket_path},
+                correlation_id=correlation_id,
+                reraise=True
+            )
+        
+        # Start agents
+        if num_agents is None:
+            num_agents = self.config.get("num_agents", 3)
+            
+        for i in range(num_agents):
+            agent_id = f"agent_{i:03d}"
             try:
-                with open(config_path, 'r') as f:
-                    user_config = yaml.safe_load(f)
-                    if user_config:
-                        default_config.update(user_config)
-                    else:
-                        self.error_handler.handle_warning(
-                            "config_load",
-                            "Configuration file is empty, using defaults",
-                            {"config_path": config_path}
-                        )
-            except yaml.YAMLError as e:
+                # Use circuit breaker for agent startup
+                def start_agent():
+                    agent = ClaudeAgent(agent_id, orchestrator_socket=self.broker_socket_path)
+                    agent.start()
+                    return agent
+                    
+                agent = self.agent_circuit_breaker.call(start_agent)
+                self.agents[agent_id] = agent
+                logger.info(f"Started agent {agent_id}")
+            except Exception as e:
                 self.error_handler.handle_error(
-                    "config_parse",
-                    ConfigurationError(f"Failed to parse config file: {e}", context={"config_path": config_path}),
-                    reraise=False
-                )
-            except IOError as e:
-                self.error_handler.handle_error(
-                    "config_read",
-                    ConfigurationError(f"Failed to read config file: {e}", context={"config_path": config_path}),
-                    reraise=False
+                    AgentStartupError(f"Failed to start agent {agent_id}: {e}"),
+                    context={
+                        "agent_id": agent_id,
+                        "circuit_breaker_state": self.agent_circuit_breaker.state
+                    },
+                    correlation_id=correlation_id,
+                    reraise=False  # Continue with other agents
                 )
                 
-        return default_config
-    
-    @retry(max_attempts=3, retryable_exceptions=(AgentStartupError, ConnectionError))
-    def _start_agent_with_retry(self, agent_id: str) -> ClaudeAgent:
-        """Start agent with retry logic"""
-        try:
-            agent = ClaudeAgent(agent_id, self.broker_socket_path, self.config)
-            agent.start()
-            return agent
-        except Exception as e:
-            raise AgentStartupError(
-                f"Failed to start agent {agent_id}: {e}",
-                context={"agent_id": agent_id, "original_error": str(e)}
-            )
-        
-    def start(self):
-        """Start orchestrator with comprehensive error handling"""
-        self.error_handler.log_operation_start(
-            "orchestrator_start",
-            {"num_agents": self.config['num_agents']}
-        )
-        
-        logger.info(f"Starting orchestrator with {self.config['num_agents']} agents")
-        self.stats["start_time"] = time.time()
-        
-        # Start broker channel with proper error handling
-        try:
-            self.broker_channel = UnixSocketChannel(
-                self.broker_socket_path,
-                is_server=True
-            )
-            self.error_handler.log_operation_success(
-                "broker_channel_start",
-                {"socket_path": self.broker_socket_path}
-            )
-        except Exception as e:
-            self.error_handler.handle_error(
-                "broker_channel_start",
-                CommunicationError(f"Failed to start broker channel: {e}", context={"socket_path": self.broker_socket_path}),
-                reraise=False
-            )
-            self.broker_channel = None
-        
-        # Start agents with circuit breaker protection
-        successful_agents = 0
-        failed_agents = []
-        
-        for i in range(self.config["num_agents"]):
-            agent_id = f"agent_{i:03d}"
-            
-            try:
-                agent = self._start_agent_with_retry(agent_id)
-                self.agents[agent_id] = agent
-                successful_agents += 1
-                self.error_handler.log_operation_success(
-                    "agent_start",
-                    {"agent_id": agent_id}
-                )
-            except AgentStartupError as e:
-                failed_agents.append(agent_id)
-                self.error_handler.handle_error(
-                    "agent_start",
-                    e,
-                    context={"agent_id": agent_id},
-                    reraise=False
-                )
-        
-        # Validate minimum agent requirements
-        min_agents = max(1, self.config["num_agents"] // 2)
-        if successful_agents < min_agents:
-            raise ResourceError(
-                f"Failed to start minimum required agents ({successful_agents}/{min_agents})",
-                context={
-                    "successful_agents": successful_agents,
-                    "failed_agents": failed_agents,
-                    "min_required": min_agents
-                }
-            )
-                
-        logger.info(f"Orchestrator started with {successful_agents}/{self.config['num_agents']} active agents")
-        
-        # Register agents with coordination manager
-        for agent_id, agent in self.agents.items():
-            capability = AgentCapability(
-                agent_id=agent_id,
-                role=AgentRole.SUB,
-                skills={"execution", "analysis", "testing"},
-                performance_score=1.0
-            )
-            self.coordination_manager.register_agent(agent, capability)
-        
-        # Create lead agents if configured
-        if self.config.get("enable_hierarchical_coordination", False):
-            self._setup_hierarchical_teams()
-        
-        # Start statistics reporter thread
-        threading.Thread(target=self._stats_reporter, daemon=True).start()
-        
-        self.error_handler.log_operation_success(
-            "orchestrator_start",
-            {
-                "successful_agents": successful_agents,
-                "failed_agents": len(failed_agents)
-            }
-        )
-        
+        active_agents = len([a for a in self.agents.values() if a.is_running])
+        if active_agents == 0:
+            self.error_handler.handle_error(
+                AgentStartupError("No agents could be started"),
+                context={"requested_agents": num_agents},
+                correlation_id=correlation_id,
+                reraise=True
+            )
+        else:
+            logger.info(f"Started {active_agents}/{num_agents} agents successfully")
+            
     def stop(self):
-        """Stop orchestrator with proper cleanup"""
-        self.error_handler.log_operation_start("orchestrator_stop")
+        """Stop orchestrator and all agents"""
         logger.info("Stopping orchestrator")
         
-        # Stop all agents with error handling
-        failed_stops = []
+        # Stop all agents
         for agent_id, agent in self.agents.items():
             try:
                 agent.stop()
-                self.error_handler.log_operation_success(
-                    "agent_stop",
-                    {"agent_id": agent_id}
-                )
+                logger.info(f"Stopped agent {agent_id}")
             except Exception as e:
-                failed_stops.append(agent_id)
-                self.error_handler.handle_error(
-                    "agent_stop",
-                    AgentError(f"Error stopping agent {agent_id}: {e}", context={"agent_id": agent_id}),
-                    reraise=False
-                )
+                logger.error(f"Error stopping agent {agent_id}: {e}")
                 
-        # Close broker channel
+        # Close broker socket
         if self.broker_channel:
             try:
                 self.broker_channel.close()
-                self.error_handler.log_operation_success("broker_channel_close")
+                os.unlink(self.broker_socket_path)
             except Exception as e:
+                logger.error(f"Error closing broker socket: {e}")
+                
+        # Shutdown executor
+        self.executor.shutdown(wait=True)
+        
+        # Report final stats
+        if self.stats["start_time"]:
+            runtime = time.time() - self.stats["start_time"]
+            logger.info(f"Orchestrator ran for {runtime:.2f} seconds")
+            logger.info(f"Completed {self.stats['tasks_completed']} tasks")
+            logger.info(f"Failed {self.stats['tasks_failed']} tasks")
+            
+    def submit_task(self, task: Task) -> Future[TaskResult]:
+        """Submit task for execution with enhanced error handling"""
+        correlation_id = str(uuid.uuid4())
+        logger.info(f"Submitting task {task.task_id} with correlation_id: {correlation_id}")
+        
+        # Validate task
+        try:
+            self._validate_task(task)
+        except TaskValidationError as e:
+            self.error_handler.handle_error(
+                e,
+                context={"task": asdict(task)},
+                correlation_id=correlation_id,
+                reraise=True
+            )
+            
+        # Find available agent using enhanced retry
+        @enhanced_retry(
+            max_attempts=3,
+            exceptions=(RuntimeError,),
+            error_handler=self.error_handler
+        )
+        def find_agent():
+            agent = self._find_available_agent()
+            if not agent:
+                raise RuntimeError("No available agents")
+            return agent
+            
+        try:
+            agent = find_agent()
+        except Exception as e:
+            self.error_handler.handle_error(
+                ResourceError(f"Failed to find available agent: {e}"),
+                context={"task_id": task.task_id},
+                correlation_id=correlation_id,
+                reraise=True
+            )
+            
+        # Submit task for execution
+        future = self.executor.submit(self._execute_task, task, agent, correlation_id)
+        return future
+        
+    def _validate_task(self, task: Task):
+        """Validate task before execution"""
+        if not task.task_id:
+            raise TaskValidationError("Task ID is required")
+        if not task.task_type:
+            raise TaskValidationError("Task type is required")
+        if task.priority < 0 or task.priority > 10:
+            raise TaskValidationError("Task priority must be between 0 and 10")
+        if task.timeout and task.timeout <= 0:
+            raise TaskValidationError("Task timeout must be positive")
+            
+    def _find_available_agent(self) -> Optional[ClaudeAgent]:
+        """Find an available agent for task execution"""
+        # Simple round-robin for now
+        for agent in self.agents.values():
+            if agent.is_running and not agent.is_busy:
+                return agent
+        return None
+        
+    def _execute_task(self, task: Task, agent: ClaudeAgent, correlation_id: str) -> TaskResult:
+        """Execute task on agent with enhanced error handling"""
+        start_time = time.time()
+        
+        try:
+            logger.info(f"Executing task {task.task_id} on agent {agent.agent_id}")
+            
+            # Set task timeout if specified
+            timeout = task.timeout or self.config.get("task_timeout", 300)
+            
+            # Execute with timeout and error handling
+            try:
+                result = agent.execute_task(task)
+            except TimeoutError:
+                raise TaskTimeoutError(f"Task {task.task_id} timed out after {timeout}s")
+            except Exception as e:
+                raise TaskExecutionError(f"Task execution failed: {e}")
+                
+            # Check result
+            if result.status == "failed":
                 self.error_handler.handle_error(
-                    "broker_channel_close",
-                    CommunicationError(f"Error closing broker channel: {e}"),
-                    reraise=False
-                )
-        
-        # Shutdown thread pool
-        try:
-            self.executor.shutdown(wait=True)
-            self.error_handler.log_operation_success("executor_shutdown")
-        except Exception as e:
-            self.error_handler.handle_error(
-                "executor_shutdown",
-                ResourceError(f"Error shutting down executor: {e}"),
-                reraise=False
-            )
-        
-        self.error_handler.log_operation_success(
-            "orchestrator_stop",
-            {"failed_agent_stops": len(failed_stops)}
-        )
-        
-        # Print final statistics
-        self._print_final_stats()
-        
-        logger.info("Orchestrator stopped")
-        
-    def execute_task(self, task: Task) -> TaskResult:
-        """Execute single task with comprehensive error handling"""
-        correlation_id = str(uuid.uuid4())
-        
-        self.error_handler.log_operation_start(
-            "task_execution",
-            {"task_id": task.task_id, "task_type": task.task_type},
-            correlation_id
-        )
-        
-        try:
-            # Validate task
-            if not task.task_id or not task.task_type:
-                raise TaskValidationError(
-                    "Task missing required fields",
-                    context={"task_id": getattr(task, 'task_id', None), "task_type": getattr(task, 'task_type', None)}
-                )
-            
-            # Add to priority queue
-            self.task_queue.append(task)
-            self.task_queue.sort(key=lambda t: t.priority, reverse=True)
-            
-            # Select available agent
-            agent = self._get_available_agent()
-            if not agent:
-                error_result = TaskResult(
-                    task_id=task.task_id,
-                    agent_id="none",
-                    status="failed",
-                    result={},
-                    error="No available agents"
-                )
-                
-                self.error_handler.handle_error(
-                    "task_execution",
-                    ResourceError("No available agents for task execution"),
-                    context={"task_id": task.task_id},
+                    TaskExecutionError(f"Task {task.task_id} failed: {result.error}"),
+                    context={
+                        "task_id": task.task_id,
+                        "agent_id": agent.agent_id,
+                        "error": result.error
+                    },
                     correlation_id=correlation_id,
                     reraise=False
                 )
-                
-                self._update_stats(error_result)
-                self.results[task.task_id] = error_result
-                return error_result
-            
-            # Execute task with timeout and error handling
-            future = self.executor.submit(agent.execute_task, task)
-            
-            try:
-                result = future.result(timeout=task.timeout)
-                self.error_handler.log_operation_success(
-                    "task_execution",
-                    {"task_id": task.task_id, "agent_id": agent.agent_id, "status": result.status},
-                    correlation_id
-                )
-            except TimeoutError:
-                future.cancel()  # Attempt to cancel if still running
-                result = TaskResult(
-                    task_id=task.task_id,
-                    agent_id=agent.agent_id,
-                    status="timeout",
-                    result={},
-                    error=f"Task execution timeout after {task.timeout}s"
-                )
-                
-                self.error_handler.handle_error(
-                    "task_execution",
-                    TaskTimeoutError(f"Task {task.task_id} timed out after {task.timeout}s"),
-                    context={"task_id": task.task_id, "agent_id": agent.agent_id, "timeout": task.timeout},
-                    correlation_id=correlation_id,
-                    reraise=False
-                )
-            except Exception as e:
-                result = TaskResult(
-                    task_id=task.task_id,
-                    agent_id=agent.agent_id,
-                    status="failed",
-                    result={},
-                    error=str(e)
-                )
-                
-                self.error_handler.handle_error(
-                    "task_execution",
-                    TaskExecutionError(f"Task {task.task_id} failed: {e}"),
-                    context={"task_id": task.task_id, "agent_id": agent.agent_id},
-                    correlation_id=correlation_id,
-                    reraise=False
-                )
+                self.stats["tasks_failed"] += 1
+            else:
+                self.stats["tasks_completed"] += 1
             
             self._update_stats(result)
             self.results[task.task_id] = result
@@ -399,141 +341,77 @@
                 task_id=getattr(task, 'task_id', 'unknown'),
                 agent_id="orchestrator",
                 status="failed",
+                error=str(e),
                 result={},
-                error=f"Task setup failed: {e}"
-            )
-            
-            self.error_handler.handle_error(
-                "task_execution",
-                e,
-                context={"task_id": getattr(task, 'task_id', 'unknown')},
+                execution_time=time.time() - start_time
+            )
+            
+            self.error_handler.handle_error(
+                TaskExecutionError(f"Unexpected error executing task: {e}"),
+                context={
+                    "task_id": getattr(task, 'task_id', 'unknown'),
+                    "agent_id": getattr(agent, 'agent_id', 'unknown')
+                },
                 correlation_id=correlation_id,
                 reraise=False
             )
             
+            self.stats["tasks_failed"] += 1
             self._update_stats(error_result)
-            if hasattr(task, 'task_id') and task.task_id:
-                self.results[task.task_id] = error_result
+            self.results[getattr(task, 'task_id', 'unknown')] = error_result
+            
             return error_result
-        
-    def execute_parallel_task(self, task: Task) -> List[TaskResult]:
-        """Execute parallel task with subtasks"""
-        if not task.subtasks:
-            return [self.execute_task(task)]
-            
-        futures: List[tuple] = []
-        results: List[TaskResult] = []
-        
-        # Execute subtasks in parallel
-        for i, subtask_def in enumerate(task.subtasks):
-            subtask = Task(
-                task_id=f"{task.task_id}_sub{i}",
-                task_type=subtask_def.get("type", task.task_type),
-                description=subtask_def.get("description", ""),
-                files=subtask_def.get("files", []),
-                priority=task.priority,
-                timeout=subtask_def.get("timeout", task.timeout)
-            )
-            
-            agent = self._get_available_agent()
-            if agent:
-                future = self.executor.submit(agent.execute_task, subtask)
-                futures.append((future, agent.agent_id, subtask))
-            else:
-                # Error result when no agent is available
+            
+    def _update_stats(self, result: TaskResult):
+        """Update execution statistics"""
+        self.stats["total_execution_time"] += result.execution_time
+        
+    def submit_batch(self, tasks: List[Task]) -> List[Future[TaskResult]]:
+        """Submit multiple tasks for execution"""
+        futures = []
+        for task in tasks:
+            try:
+                future = self.submit_task(task)
+                futures.append(future)
+            except Exception as e:
+                logger.error(f"Failed to submit task {task.task_id}: {e}")
+                # Create a failed future
+                failed_future: Future[TaskResult] = Future()
+                failed_future.set_exception(e)
+                futures.append(failed_future)
+        return futures
+        
+    def wait_for_batch(self, futures: List[Future[TaskResult]], timeout: Optional[float] = None) -> List[TaskResult]:
+        """Wait for batch of tasks to complete"""
+        results = []
+        for future in futures:
+            try:
+                result = future.result(timeout=timeout)
+                results.append(result)
+            except Exception as e:
+                logger.error(f"Task execution failed: {e}")
+                # Create error result
                 error_result = TaskResult(
-                    task_id=subtask.task_id,
-                    agent_id="none",
+                    task_id="unknown",
+                    agent_id="orchestrator",
                     status="failed",
+                    error=str(e),
                     result={},
-                    error="No available agents"
+                    execution_time=0.0
                 )
                 results.append(error_result)
-                
-        # Collect results
-        for future, agent_id, subtask in futures:
-            try:
-                result = future.result(timeout=subtask.timeout)
-            except Exception as e:
-                result = TaskResult(
-                    task_id=subtask.task_id,
-                    agent_id=agent_id,
-                    status="failed",
-                    result={},
-                    error=str(e)
-                )
-                
-            results.append(result)
-            self._update_stats(result)
-            self.results[result.task_id] = result
-            
         return results
         
-    def _get_available_agent(self) -> Optional[ClaudeAgent]:
-        """Get available agent for task execution"""
-        # Find agent not currently executing a task
-        for agent in self.agents.values():
-            if agent.is_running and agent.current_task is None:
-                return agent
-                
-        # If all are busy, select the least loaded agent
-        # (Simple implementation: select first agent)
-        if self.agents:
-            return list(self.agents.values())[0]
-            
-        return None
-        
-    def _update_stats(self, result: TaskResult):
-        """Update execution statistics"""
-        if result.status == "success":
-            self.stats["tasks_completed"] += 1
-        else:
-            self.stats["tasks_failed"] += 1
-            
-        self.stats["total_execution_time"] += result.execution_time
-        
-    def _stats_reporter(self):
-        """Periodic statistics reporter thread"""
-        while self.agents:
-            time.sleep(60)  # Every minute
-            
-            if not any(agent.is_running for agent in self.agents.values()):
-                break
-                
-            logger.info(
-                f"Stats - Completed: {self.stats['tasks_completed']}, "
-                f"Failed: {self.stats['tasks_failed']}, "
-                f"Avg time: {self._get_avg_execution_time():.2f}s"
-            )
-            
-    def _get_avg_execution_time(self) -> float:
-        """Get average execution time"""
-        total_tasks = self.stats["tasks_completed"] + self.stats["tasks_failed"]
-        if total_tasks == 0:
-            return 0.0
-        return self.stats["total_execution_time"] / total_tasks
-        
-    def _print_final_stats(self):
-        """Print final execution statistics"""
-        runtime = time.time() - self.stats["start_time"] if self.stats["start_time"] else 0
-        
-        print("\n=== Final Statistics ===")
-        print(f"Runtime: {runtime:.2f}s")
-        print(f"Total tasks completed: {self.stats['tasks_completed']}")
-        print(f"Total tasks failed: {self.stats['tasks_failed']}")
-        print(f"Average execution time: {self._get_avg_execution_time():.2f}s")
-        print(f"Total execution time: {self.stats['total_execution_time']:.2f}s")
-        print(f"Active agents: {len([a for a in self.agents.values() if a.is_running])}/{len(self.agents)}")
-        
-    def get_agent_status(self) -> Dict[str, Any]:
+    def get_agent_status(self) -> Dict[str, Dict[str, Any]]:
         """Get status of all agents"""
         status = {}
         for agent_id, agent in self.agents.items():
             status[agent_id] = {
-                "running": agent.is_running,
-                "current_task": agent.current_task.task_id if agent.current_task else None,
-                "health_check_failed": agent.health_check_failed,
-                "container_name": agent.config.container_name
+                "is_running": agent.is_running,
+                "is_busy": agent.is_busy,
+                "tasks_completed": agent.stats.get("tasks_completed", 0),
+                "tasks_failed": agent.stats.get("tasks_failed", 0),
+                "last_task": agent.stats.get("last_task", None)
             }
         return status
         
@@ -553,7 +431,6 @@
             "active_agents": len([a for a in self.agents.values() if a.is_running]),
             "total_agents": len(self.agents)
         }
-<<<<<<< HEAD
         
         # Add evaluation statistics if available
         if hasattr(self, 'evaluator'):
@@ -615,7 +492,6 @@
             "quality_trends": [asdict(trend) for trend in trends],
             "statistics": self.evaluator.get_statistics()
         }
-=======
     
     def _check_agent_health(self) -> bool:
         """エージェントヘルスチェック"""
@@ -649,7 +525,13 @@
     def resolve_error_incident(self, incident_id: str, resolution_summary: str):
         """エラーインシデントを解決"""
         self.error_handler.resolve_incident(incident_id, resolution_summary)
->>>>>>> 4b57b223
+        
+    def _get_avg_execution_time(self) -> float:
+        """Calculate average task execution time"""
+        total_tasks = self.stats["tasks_completed"] + self.stats["tasks_failed"]
+        if total_tasks == 0:
+            return 0.0
+        return self.stats["total_execution_time"] / total_tasks
 
 def create_task(task_type: str = "generic", description: str = "", files: List[str] = None, **kwargs) -> Task:
     """Helper function to easily create tasks"""
@@ -663,114 +545,81 @@
         **kwargs
     )
 
-# CLI entry point
+# Demo tasks for testing
+def create_demo_tasks() -> List[Task]:
+    """Create demonstration tasks"""
+    return [
+        Task(
+            task_id="demo_1",
+            task_type="code_review",
+            description="Review Python code for security issues",
+            files=["demo/example.py"],
+            priority=8
+        ),
+        Task(
+            task_id="demo_2",
+            task_type="refactor",
+            description="Refactor legacy code to use modern patterns",
+            files=["demo/legacy.py"],
+            priority=5
+        ),
+        Task(
+            task_id="demo_3",
+            task_type="test_generation",
+            description="Generate unit tests for utility functions",
+            files=["demo/utils.py"],
+            priority=6
+        ),
+        Task(
+            task_id="demo_4",
+            task_type="analysis",
+            description="Analyze codebase for performance bottlenecks",
+            files=["demo/"],
+            priority=7
+        )
+    ]
+
 def main():
+    """Main entry point"""
     import argparse
     
-    parser = argparse.ArgumentParser(description="Claude Code Multi-Agent Orchestrator")
+    parser = argparse.ArgumentParser(description="Claude Conductor Orchestrator")
     parser.add_argument("--config", help="Configuration file path")
-    parser.add_argument("--agents", type=int, help="Number of agents", default=3)
-    parser.add_argument("--debug", action="store_true", help="Enable debug logging")
-    parser.add_argument("--demo", action="store_true", help="Run demo tasks")
-    
+    parser.add_argument("--agents", type=int, help="Number of agents to start")
+    parser.add_argument("--demo", action="store_true", help="Run with demo tasks")
     args = parser.parse_args()
     
-    if args.debug:
-        logging.getLogger().setLevel(logging.DEBUG)
-        
     # Create orchestrator
-    orchestrator = Orchestrator(args.config)
-    
-    if args.agents:
-        orchestrator.config["num_agents"] = args.agents
-        
+    orchestrator = Orchestrator(config_path=args.config)
+    
     try:
         # Start orchestrator
-        orchestrator.start()
+        orchestrator.start(num_agents=args.agents)
         
         if args.demo:
-            # Execute demo tasks
-            print("\n=== Running Demo Tasks ===")
-            
-            # Task 1: Code review
-            task1 = create_task(
-                task_type="code_review",
-                description="Review sample code",
-                files=["examples/sample_code.py"]
-            )
-            result1 = orchestrator.execute_task(task1)
-            print(f"Code review task: {result1.status}")
-            
-            # Task 2: Parallel test generation
-            task2 = create_task(
-                task_type="test_generation",
-                description="Generate tests for multiple files",
-                parallel=True,
-                subtasks=[
-                    {"type": "test_generation", "description": "Generate tests for main", "files": ["main.py"]},
-                    {"type": "test_generation", "description": "Generate tests for utils", "files": ["utils.py"]}
-                ]
-            )
-            results2 = orchestrator.execute_parallel_task(task2)
-            print(f"Parallel test generation: {len(results2)} tasks completed")
-            
+            # Run demo tasks
+            logger.info("Running demo tasks")
+            tasks = create_demo_tasks()
+            futures = orchestrator.submit_batch(tasks)
+            results = orchestrator.wait_for_batch(futures)
+            
+            # Print results
+            for result in results:
+                logger.info(f"Task {result.task_id}: {result.status}")
+                if result.error:
+                    logger.error(f"  Error: {result.error}")
+                    
+            # Print statistics
+            stats = orchestrator.get_statistics()
+            logger.info(f"Statistics: {json.dumps(stats, indent=2)}")
         else:
-            # Simple REPL
-            print("\nClaude Code Orchestrator started")
-            print("Commands: status, stats, task <type> <description>, parallel <description>, quit")
-            
-            while True:
-                try:
-                    cmd = input("\n> ").strip()
-                    
-                    if cmd == "quit":
-                        break
-                    elif cmd == "status":
-                        status = orchestrator.get_agent_status()
-                        print(json.dumps(status, indent=2))
-                    elif cmd == "stats":
-                        stats = orchestrator.get_statistics()
-                        print(json.dumps(stats, indent=2))
-                    elif cmd.startswith("task"):
-                        parts = cmd.split(maxsplit=2)
-                        if len(parts) >= 3:
-                            task_type = parts[1]
-                            description = parts[2]
-                            
-                            task = create_task(
-                                task_type=task_type,
-                                description=description
-                            )
-                            
-                            result = orchestrator.execute_task(task)
-                            print(f"Task {result.task_id}: {result.status}")
-                            if result.error:
-                                print(f"Error: {result.error}")
-                    elif cmd.startswith("parallel"):
-                        parts = cmd.split(maxsplit=1)
-                        if len(parts) >= 2:
-                            description = parts[1]
-                            
-                            task = create_task(
-                                task_type="generic",
-                                description=description,
-                                parallel=True,
-                                subtasks=[
-                                    {"type": "analysis", "description": f"Analyze part 1 of {description}"},
-                                    {"type": "analysis", "description": f"Analyze part 2 of {description}"}
-                                ]
-                            )
-                            
-                            results = orchestrator.execute_parallel_task(task)
-                            print(f"Parallel task completed: {len(results)} subtasks")
-                    else:
-                        print("Unknown command. Use: status, stats, task <type> <description>, parallel <description>, quit")
-                        
-                except KeyboardInterrupt:
-                    break
-                except EOFError:
-                    break
-                    
+            # Interactive mode
+            logger.info("Orchestrator started. Press Ctrl+C to stop.")
+            try:
+                while True:
+                    time.sleep(1)
+            except KeyboardInterrupt:
+                logger.info("Stopping orchestrator...")
     finally:
         orchestrator.stop()
 
